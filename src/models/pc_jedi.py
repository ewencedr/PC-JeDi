import copy
from functools import partial
from typing import Mapping, Optional, Tuple

import numpy as np
import pytorch_lightning as pl
import torch as T
import wandb
from jetnet.evaluation import w1efp, w1m, w1p, fpnd

from src.models.diffusion import VPDiffusionSchedule, run_sampler
from src.models.modules import CosineEncoding, IterativeNormLayer
from src.models.schedulers import WarmupToConstant
from src.models.transformers import FullTransformerEncoder
from src.numpy_utils import undo_log_squash
from src.plotting import plot_mpgan_marginals
from src.torch_utils import get_loss_fn, to_np


class TransformerDiffusionGenerator(pl.LightningModule):
    """A generative model which uses the diffusion process on a point cloud."""

    def __init__(
        self,
        *,
        pc_dim: list,
        ctxt_dim: int,
        n_nodes: int,
        cosine_config: Mapping,
        diff_config: Mapping,
        normaliser_config: Mapping,
        trans_enc_config: Mapping,
        optimizer: partial,
        loss_name: str = "huber",
        mle_loss_weight: float = 0.0,
        ema_sync: float = 0.999,
        sampler_name: str = "em",
        sampler_steps: int = 100,
<<<<<<< HEAD
=======
        scheduler: partial,
>>>>>>> 4ee7b7bf
        eta_range: Tuple[float, float] = (-0.5, 0.5),
    ) -> None:
        """
        Args:
            pc_dim: The dimension of the point cloud
            ctxt_dim: The size of the context vector for the point cloud
            n_nodes: Max number of nodes used to train this model
            cosine_config: For defining the cosine embedding arguments
            normaliser_config: For defining the iterative normalisation layer
            diff_shedule: The diffusion scheduler, defines the signal and noise rates
            trans_enc_config: Keyword arguments for the TransformerEncoder network
            optimizer: Partially initialised optimizer
            sched_config: The config for how to apply the scheduler
            ema_sync: How fast the ema network syncs with the given one
            loss_name: Name of the loss function to use for noise estimation
            mle_loss_weight: Relative weight of the Maximum-Liklihood loss term
            sampler_name: Name of O/SDE solver, does not effect training.
            sampler_steps: Steps used in generation, does not effect training.
        """
        super().__init__()
        self.save_hyperparameters(logger=False)

        # Class attributes
        self.pc_dim = pc_dim
        self.ctxt_dim = ctxt_dim
        self.n_nodes = n_nodes
        self.loss_fn = get_loss_fn(loss_name)
        self.mle_loss_weight = mle_loss_weight
        self.ema_sync = ema_sync

        # The encoder and scheduler needed for diffusion
        self.diff_sched = VPDiffusionSchedule(**diff_config)
        self.time_encoder = CosineEncoding(**cosine_config)

        # The layer which normalises the input point cloud data
        self.normaliser = IterativeNormLayer((pc_dim,), **normaliser_config)
        if self.ctxt_dim:
            self.ctxt_normaliser = IterativeNormLayer((ctxt_dim,), **normaliser_config)

        # The denoising transformer
        self.net = FullTransformerEncoder(
            inpt_dim=pc_dim,
            outp_dim=pc_dim,
            ctxt_dim=ctxt_dim + self.time_encoder.outp_dim,
            **trans_enc_config,
        )

        # A copy of the network which will sync with an exponential moving average
        self.ema_net = copy.deepcopy(self.net)

        # Sampler to run in the validation/testing loop
        self.sampler_name = sampler_name
        self.sampler_steps = sampler_steps

        # Record of the outputs of the validation step
        self.val_outs = []

    def forward(
        self,
        noisy_data: T.Tensor,
        diffusion_times: T.Tensor,
        mask: T.BoolTensor,
        ctxt: Optional[T.Tensor] = None,
    ) -> T.Tensor:
        """Pass through the model and get an estimate of the noise added to the
        input."""

        # Use the appropriate network for training or validation
        if self.training:
            network = self.net
        else:
            network = self.ema_net

        # Encode the times and combine with existing context info
        context = self.time_encoder(diffusion_times)
        if self.ctxt_dim:
            context = T.cat([context, ctxt], dim=-1)

        # Use the selected network to esitmate the noise present in the data
        return network(noisy_data, mask=mask, ctxt=context)

    def _shared_step(self, sample: tuple) -> Tuple[T.Tensor, T.Tensor]:
        """Shared step used in both training and validaiton."""

        # Unpack the sample tuple
        nodes, mask, ctxt, pt = sample

        # Pass through the normalisers
        nodes = self.normaliser(nodes, mask)
        if self.ctxt_dim:
            ctxt = self.ctxt_normaliser(ctxt)

        # Sample from the gaussian latent space to perturb the point clouds
        noises = T.randn_like(nodes) * mask.unsqueeze(-1)

        # Sample uniform random diffusion times and get the rates
        diffusion_times = T.rand(size=(len(nodes), 1), device=self.device)
        signal_rates, noise_rates = self.diff_sched(diffusion_times.view(-1, 1, 1))

        # Mix the signal and noise according to the diffusion equation
        noisy_nodes = signal_rates * nodes + noise_rates * noises

        # Predict the noise using the network
        pred_noises = self.forward(noisy_nodes, diffusion_times, mask, ctxt)

        # Simple noise loss is for "perceptual quality"
        simple_loss = self.loss_fn(noises[mask], pred_noises[mask])

        # MLE loss is for maximum liklihood training
        if self.mle_loss_weight:
            betas = self.diff_sched.get_betas(diffusion_times.view(-1, 1, 1))
            mle_weights = betas / noise_rates
            mle_loss = mle_weights * simple_loss
        else:
            mle_loss = T.zeros_like(simple_loss)

        return simple_loss.mean(), mle_loss.mean()

    def training_step(self, sample: tuple, _batch_idx: int) -> T.Tensor:
        simple_loss, mle_loss = self._shared_step(sample)
        total_loss = simple_loss + self.mle_loss_weight * mle_loss
        self.log("train/simple_loss", simple_loss)
        self.log("train/mle_loss", mle_loss)
        self.log("train/total_loss", total_loss)
        self._sync_ema_network()
        return total_loss

    def validation_step(self, sample: tuple, batch_idx: int) -> None:
        T.manual_seed(9999)
        simple_loss, mle_loss = self._shared_step(sample)
        total_loss = simple_loss + self.mle_loss_weight * mle_loss
        self.log("valid/simple_loss", simple_loss)
        self.log("valid/mle_loss", mle_loss)
        self.log("valid/total_loss", total_loss)

        # Run the full generation of the sample during a validation step
        outputs = self.full_generation(
            self.sampler_name,
            self.sampler_steps,
            mask=sample[1],
            ctxt=sample[2],
        )

        # Add to the collection of the validaiton outputs
        self.val_step_outs.append((to_np(outputs), to_np(sample)))

    def on_validation_epoch_end(self) -> None:
       
       """Plot histograms of fully generated samples from the validation
        epoch."""
       if self.trainer.is_global_zero:
        all_gen_nodes = np.vstack([v[0] for v in self.val_step_outs])
        all_real_nodes = np.vstack([v[1][0] for v in self.val_step_outs])
        all_mask = np.vstack([v[1][1] for v in self.val_step_outs])
        all_high = np.vstack([v[1][2] for v in self.val_step_outs])
        all_pt = np.vstack([v[1][3] for v in self.val_step_outs])
        # Get all of the jet labels WHICH SHOULD BE LAST!
        jet_labels = (np.ones(len(all_high))*2).astype("long")
        # Cycle through each of the labels
        jet_types = ["g", "q", "t", "w", "z"]  # Fixed order based on jetnet
        for i, jet_type in enumerate(jet_types):
                # Pull out the events in the validation dataset matching the jet type
                matching_idx = jet_labels == i
                gen_nodes = all_gen_nodes[matching_idx]
                real_nodes = all_real_nodes[matching_idx]
                mask = all_mask[matching_idx]
                pt = all_pt[matching_idx]
                # Skip the jet type if it is empty (sometimes we only generate t)
                if matching_idx.sum() == 0:
                    continue
                # Change the data from log(pt+1) back to pt fraction for the metrics
                if self.trainer.datamodule.hparams.data_conf.log_squash_pt:
                    gen_nodes[..., -1] = undo_log_squash(gen_nodes[..., -1]) / pt
                    real_nodes[..., -1] = undo_log_squash(real_nodes[..., -1]) / pt
                # Apply clipping to prevent the values from causing issues in metrics
                gen_nodes = np.nan_to_num(gen_nodes)
                gen_nodes[..., 0] = np.clip(gen_nodes[..., 0], self.eta_range[0], self.eta_range[1])
                gen_nodes[..., 1] = np.clip(gen_nodes[..., 1], -0.5, 0.5)
                gen_nodes[..., 2] = np.clip(gen_nodes[..., 2], 0, 1)
                real_nodes = np.nan_to_num(real_nodes)
                real_nodes[..., 0] = np.clip(real_nodes[..., 0], self.eta_range[0], self.eta_range[1])
                real_nodes[..., 1] = np.clip(real_nodes[..., 1], -0.5, 0.5)
                real_nodes[..., 2] = np.clip(real_nodes[..., 2], 0, 1)
        # Calculate and log the Wasserstein discriminants
                bootstrap = {
                    "num_eval_samples": 10000,
                    "num_batches": 10,
                }
                w1m_val, w1m_err = w1m(real_nodes, gen_nodes, **bootstrap)
                w1p_val, w1p_err = w1p(real_nodes, gen_nodes, **bootstrap)
                w1efp_val, w1efp_err = w1efp(real_nodes, gen_nodes, efp_jobs=1, **bootstrap)
                self.log("valid/w1m", w1m_val.mean())
                self.log("valid/w1m_err", w1m_err.mean())
                self.log("valid/w1p", w1p_val.mean())
                self.log("valid/w1p_err", w1p_err.mean())
                self.log("valid/w1efp", w1efp_val.mean())
                self.log("valid/w1efp_err", w1efp_err.mean())
                
                # Calculate the FPND metric which is only valid for some jets with 30 csts
                if jet_type in ["g", "t", "q"]:
                    if gen_nodes.shape[-2] > 30:
                        sort_idx = np.argsort(gen_nodes[..., 2], axis=-1)[..., None]
                        top_30 = np.take_along_axis(gen_nodes, sort_idx, axis=1)
                        top_30 = top_30[:, -30:]
                        fpnd_val = fpnd(top_30, jet_type=jet_type)
                    else:
                        fpnd_val = fpnd(gen_nodes, jet_type=jet_type)
                    self.log(f"valid/{jet_type}_fpnd", fpnd_val)
                # Plot the MPGAN-like marginals
                plot_mpgan_marginals(
                    gen_nodes, real_nodes, mask, self.trainer.current_epoch, jet_type
                )
       self.trainer.strategy.barrier()
       self.val_step_outs.clear()

    def _sync_ema_network(self) -> None:
        """Updates the Exponential Moving Average Network."""
        with T.no_grad():
            for params, ema_params in zip(self.net.parameters(), self.ema_net.parameters()):
                ema_params.data.copy_(
                    self.ema_sync * ema_params.data + (1.0 - self.ema_sync) * params.data
                )

    def on_fit_start(self, *_args) -> None:
        """Function to run at the start of training."""

        # Define the metrics for wandb (otherwise the min wont be stored!)
        if wandb.run is not None:
            wandb.define_metric("train/simple_loss", summary="min")
            wandb.define_metric("train/mle_loss", summary="min")
            wandb.define_metric("train/total_loss", summary="min")
            wandb.define_metric("valid/simple_loss", summary="min")
            wandb.define_metric("valid/mle_loss", summary="min")
            wandb.define_metric("valid/total_loss", summary="min")
            wandb.define_metric("valid/w1m", summary="min")
            wandb.define_metric("valid/w1p", summary="min")
            wandb.define_metric("valid/w1efp", summary="min")
        
        train_loader = self.trainer.datamodule.train_dataloader().dataset
        csts = train_loader.csts
        high = train_loader.high
        mask = train_loader.mask

        self.normaliser.fit(T.from_numpy(csts).to(self.device), T.from_numpy(mask).to(self.device))
        if self.ctxt_dim:
            self.ctxt_normaliser.fit(T.from_numpy(high).to(self.device))

    def set_sampler(
        self, sampler_name: Optional[str] = None, sampler_steps: Optional[int] = None
    ) -> None:
        """Replaces the sampler list with a new one."""
        if sampler_name is not None:
            self.sampler_name = sampler_name
        if sampler_steps is not None:
            self.sampler_steps = sampler_steps

    def full_generation(
        self,
        sampler: str,
        steps: int,
        mask: Optional[T.BoolTensor] = None,
        ctxt: Optional[T.Tensor] = None,
        initial_noise: Optional[T.Tensor] = None,
    ) -> T.Tensor:
        """Fully generate a batch of data from noise, given context information
        and a mask."""

        # Either a mask or initial noise must be defined or we dont know how
        # many samples to generate and with what cardinality
        if mask is None and initial_noise is None:
            raise ValueError("Please provide either a mask or noise to generate from")
        if mask is None:
            mask = T.full(initial_noise.shape[:-1], True, device=self.device)
        if initial_noise is None:
            initial_noise = T.randn((*mask.shape, self.pc_dim), device=self.device)

        # Normalise the context
        if self.ctxt_dim:
            ctxt = self.ctxt_normaliser(ctxt)
            assert len(ctxt) == len(initial_noise)
        else:
            ctxt = None
            
        # Run the sampling method
        outputs, _ = run_sampler(
            sampler,
            self,
            self.diff_sched,
            initial_noise=initial_noise * mask.unsqueeze(-1),
            n_steps=steps,
            mask=mask,
            ctxt=ctxt,
            clip_predictions=(-25, 25),
        )

        # Ensure that the output adheres to the mask
        outputs[~mask] = 0

        # Return the normalisation of the generated point cloud
        return self.normaliser.reverse(outputs, mask=mask)

    def predict_step(self, sample: tuple, _batch_idx: int) -> None:
        """Single test step which fully generates a batch of jets using the
        context and mask found in the test set.

        All generated jets must be of the format: (eta, phi, pt) and (eta, phi, pt_frac)
        """

        # Unpack the sample tuple (dont need constituents)
        _, mask, ctxt, pt = sample

        # Generate the data and move to numpy
        gen_nodes = to_np(
            self.full_generation(
                sampler=self.sampler_name,
                steps=self.sampler_steps,
                mask=mask,
                ctxt=ctxt,
            )
        )

        etaphipt_frac = gen_nodes.copy()
        etaphipt = gen_nodes.copy()

        # Undo the log_squash preprocessing
        etaphipt[..., -1] *= pt.cpu().numpy()

        # Return in a dict for standard combining later
        return {"etaphipt": etaphipt, "etaphipt_frac": etaphipt_frac}

    def configure_optimizers(self) -> dict:
        """Configure the optimisers and learning rate sheduler for this
        model."""

        # Finish initialising the optimiser and create the scheduler
        opt = self.hparams.optimizer(params=self.parameters())
        sched = self.hparams.scheduler(optimizer=opt)

        # Return the dict for the lightning trainer
        return {
            "optimizer": opt,
            "lr_scheduler": {
                "scheduler": sched,
                "interval": "step",
                "frequency": 1,
            },
        }<|MERGE_RESOLUTION|>--- conflicted
+++ resolved
@@ -36,10 +36,7 @@
         ema_sync: float = 0.999,
         sampler_name: str = "em",
         sampler_steps: int = 100,
-<<<<<<< HEAD
-=======
         scheduler: partial,
->>>>>>> 4ee7b7bf
         eta_range: Tuple[float, float] = (-0.5, 0.5),
     ) -> None:
         """
@@ -187,20 +184,19 @@
         self.val_step_outs.append((to_np(outputs), to_np(sample)))
 
     def on_validation_epoch_end(self) -> None:
-       
-       """Plot histograms of fully generated samples from the validation
+        """Plot histograms of fully generated samples from the validation
         epoch."""
-       if self.trainer.is_global_zero:
-        all_gen_nodes = np.vstack([v[0] for v in self.val_step_outs])
-        all_real_nodes = np.vstack([v[1][0] for v in self.val_step_outs])
-        all_mask = np.vstack([v[1][1] for v in self.val_step_outs])
-        all_high = np.vstack([v[1][2] for v in self.val_step_outs])
-        all_pt = np.vstack([v[1][3] for v in self.val_step_outs])
-        # Get all of the jet labels WHICH SHOULD BE LAST!
-        jet_labels = (np.ones(len(all_high))*2).astype("long")
-        # Cycle through each of the labels
-        jet_types = ["g", "q", "t", "w", "z"]  # Fixed order based on jetnet
-        for i, jet_type in enumerate(jet_types):
+        if self.trainer.is_global_zero:
+            all_gen_nodes = np.vstack([v[0] for v in self.val_step_outs])
+            all_real_nodes = np.vstack([v[1][0] for v in self.val_step_outs])
+            all_mask = np.vstack([v[1][1] for v in self.val_step_outs])
+            all_high = np.vstack([v[1][2] for v in self.val_step_outs])
+            all_pt = np.vstack([v[1][3] for v in self.val_step_outs])
+            # Get all of the jet labels WHICH SHOULD BE LAST!
+            jet_labels = (np.ones(len(all_high)) * 2).astype("long")
+            # Cycle through each of the labels
+            jet_types = ["g", "q", "t", "w", "z"]  # Fixed order based on jetnet
+            for i, jet_type in enumerate(jet_types):
                 # Pull out the events in the validation dataset matching the jet type
                 matching_idx = jet_labels == i
                 gen_nodes = all_gen_nodes[matching_idx]
@@ -216,14 +212,18 @@
                     real_nodes[..., -1] = undo_log_squash(real_nodes[..., -1]) / pt
                 # Apply clipping to prevent the values from causing issues in metrics
                 gen_nodes = np.nan_to_num(gen_nodes)
-                gen_nodes[..., 0] = np.clip(gen_nodes[..., 0], self.eta_range[0], self.eta_range[1])
+                gen_nodes[..., 0] = np.clip(
+                    gen_nodes[..., 0], self.eta_range[0], self.eta_range[1]
+                )
                 gen_nodes[..., 1] = np.clip(gen_nodes[..., 1], -0.5, 0.5)
                 gen_nodes[..., 2] = np.clip(gen_nodes[..., 2], 0, 1)
                 real_nodes = np.nan_to_num(real_nodes)
-                real_nodes[..., 0] = np.clip(real_nodes[..., 0], self.eta_range[0], self.eta_range[1])
+                real_nodes[..., 0] = np.clip(
+                    real_nodes[..., 0], self.eta_range[0], self.eta_range[1]
+                )
                 real_nodes[..., 1] = np.clip(real_nodes[..., 1], -0.5, 0.5)
                 real_nodes[..., 2] = np.clip(real_nodes[..., 2], 0, 1)
-        # Calculate and log the Wasserstein discriminants
+                # Calculate and log the Wasserstein discriminants
                 bootstrap = {
                     "num_eval_samples": 10000,
                     "num_batches": 10,
@@ -237,7 +237,7 @@
                 self.log("valid/w1p_err", w1p_err.mean())
                 self.log("valid/w1efp", w1efp_val.mean())
                 self.log("valid/w1efp_err", w1efp_err.mean())
-                
+
                 # Calculate the FPND metric which is only valid for some jets with 30 csts
                 if jet_type in ["g", "t", "q"]:
                     if gen_nodes.shape[-2] > 30:
@@ -252,8 +252,8 @@
                 plot_mpgan_marginals(
                     gen_nodes, real_nodes, mask, self.trainer.current_epoch, jet_type
                 )
-       self.trainer.strategy.barrier()
-       self.val_step_outs.clear()
+        self.trainer.strategy.barrier()
+        self.val_step_outs.clear()
 
     def _sync_ema_network(self) -> None:
         """Updates the Exponential Moving Average Network."""
@@ -277,7 +277,7 @@
             wandb.define_metric("valid/w1m", summary="min")
             wandb.define_metric("valid/w1p", summary="min")
             wandb.define_metric("valid/w1efp", summary="min")
-        
+
         train_loader = self.trainer.datamodule.train_dataloader().dataset
         csts = train_loader.csts
         high = train_loader.high
@@ -322,7 +322,7 @@
             assert len(ctxt) == len(initial_noise)
         else:
             ctxt = None
-            
+
         # Run the sampling method
         outputs, _ = run_sampler(
             sampler,
